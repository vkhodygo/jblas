// --- BEGIN LICENSE BLOCK ---
/* 
 * Copyright (c) 2009, Mikio L. Braun
 * All rights reserved.
 * 
 * Redistribution and use in source and binary forms, with or without
 * modification, are permitted provided that the following conditions are
 * met:
 * 
 *     * Redistributions of source code must retain the above copyright
 *       notice, this list of conditions and the following disclaimer.
 * 
 *     * Redistributions in binary form must reproduce the above
 *       copyright notice, this list of conditions and the following
 *       disclaimer in the documentation and/or other materials provided
 *       with the distribution.
 * 
 *     * Neither the name of the Technische Universität Berlin nor the
 *       names of its contributors may be used to endorse or promote
 *       products derived from this software without specific prior
 *       written permission.
 * 
 * THIS SOFTWARE IS PROVIDED BY THE COPYRIGHT HOLDERS AND CONTRIBUTORS
 * "AS IS" AND ANY EXPRESS OR IMPLIED WARRANTIES, INCLUDING, BUT NOT
 * LIMITED TO, THE IMPLIED WARRANTIES OF MERCHANTABILITY AND FITNESS FOR
 * A PARTICULAR PURPOSE ARE DISCLAIMED. IN NO EVENT SHALL THE COPYRIGHT
 * HOLDER OR CONTRIBUTORS BE LIABLE FOR ANY DIRECT, INDIRECT, INCIDENTAL,
 * SPECIAL, EXEMPLARY, OR CONSEQUENTIAL DAMAGES (INCLUDING, BUT NOT
 * LIMITED TO, PROCUREMENT OF SUBSTITUTE GOODS OR SERVICES; LOSS OF USE,
 * DATA, OR PROFITS; OR BUSINESS INTERRUPTION) HOWEVER CAUSED AND ON ANY
 * THEORY OF LIABILITY, WHETHER IN CONTRACT, STRICT LIABILITY, OR TORT
 * (INCLUDING NEGLIGENCE OR OTHERWISE) ARISING IN ANY WAY OUT OF THE USE
 * OF THIS SOFTWARE, EVEN IF ADVISED OF THE POSSIBILITY OF SUCH DAMAGE.
 */
// --- END LICENSE BLOCK ---

package org.jblas.util;

import java.io.*;

/**
 * Class which allows to load a dynamic file as resource (for example, from a 
 * jar-file)
 */
public class LibraryLoader {
	/** Find the library <tt>libname</tt> as a resource, copy it to a tempfile
	 * and load it using System.load(). The name of the library has to be the
	 * base name, it is mapped to the corresponding system name using 
	 * System.mapLibraryName(). For example, the library "foo" is called "libfoo.so"
	 * under Linux and "foo.dll" under Windows, but you just have to pass "foo" 
	 * the loadLibrary().
	 * 
	 * I'm not quite sure if this doesn't open all kinds of security holes. Any ideas?
	 * 
	 * @param libname basename of the library
	 */ 
	public void loadLibrary(String libname) {
		libname = System.mapLibraryName(libname);

		// We're in a static initializer and need a class. What shall we do?
		Class cl = getClass();

		InputStream is = cl.getResourceAsStream("/" + libname);
        if (is != null) {
            System.err.println("Copying from /" + libname + ".");
        }
        else {
			is = cl.getResourceAsStream("/bin/" + libname);
            if (is != null) {
                System.err.println("Copying from /bin/" + libname + ".");
            }
            else {
                is = cl.getResourceAsStream(fatJarLibraryPath(libname));
                System.err.println("Copying from " + fatJarLibraryPath(libname) + ".");
            }
        }

		if (is == null) {
			System.err.println("Couldn't find the resource " + libname + ".");
			System.exit(0);
		}

		try {
			File tempfile = File.createTempFile("jblas", libname);
			tempfile.deleteOnExit();
			OutputStream os = new FileOutputStream(tempfile);

			System.out.println("tempfile.getPath() = " + tempfile.getPath());

			long savedTime = System.currentTimeMillis();

			byte buf[] = new byte[1024];
			int len;
			while ((len = is.read(buf)) > 0) {
				os.write(buf, 0, len);
			}

			double seconds = (double) (System.currentTimeMillis() - savedTime) / 1e3;
			System.err.println("Copying took " + seconds + " seconds.");

			os.close();

			System.load(tempfile.getPath());
		} catch (IOException io) {
			System.err.println("Could not create the temp file: " + io.toString() + ".\n");
		} catch (UnsatisfiedLinkError ule) {
			System.err.println("Couldn't load copied link file: " + ule.toString() + ".\n");
		}
	}

<<<<<<< HEAD
=======
    static public String unifyOSName(String osname) {
        if (osname.startsWith("Windows")) {
            return "Windows";
        }
        return osname;
    }

>>>>>>> 6dfe32f5
    /** Compute the path to the library. The path is basically
        "/" + os.name + "/" + os.arch + "/" + libname. */
    static public String fatJarLibraryPath(String libname) {
        String sep = System.getProperty("file.separator");
<<<<<<< HEAD
        return sep + "lib" + sep + System.getProperty("os.name") + sep + System.getProperty("os.arch") + sep + libname;
=======
        String os_name = unifyOSName(System.getProperty("os.name"));
        String os_arch = System.getProperty("os.arch");
        return sep + "lib" + sep + os_name + sep + os_arch + sep + libname;
>>>>>>> 6dfe32f5
    }
}<|MERGE_RESOLUTION|>--- conflicted
+++ resolved
@@ -108,8 +108,6 @@
 		}
 	}
 
-<<<<<<< HEAD
-=======
     static public String unifyOSName(String osname) {
         if (osname.startsWith("Windows")) {
             return "Windows";
@@ -117,17 +115,12 @@
         return osname;
     }
 
->>>>>>> 6dfe32f5
     /** Compute the path to the library. The path is basically
         "/" + os.name + "/" + os.arch + "/" + libname. */
     static public String fatJarLibraryPath(String libname) {
         String sep = System.getProperty("file.separator");
-<<<<<<< HEAD
-        return sep + "lib" + sep + System.getProperty("os.name") + sep + System.getProperty("os.arch") + sep + libname;
-=======
         String os_name = unifyOSName(System.getProperty("os.name"));
         String os_arch = System.getProperty("os.arch");
         return sep + "lib" + sep + os_name + sep + os_arch + sep + libname;
->>>>>>> 6dfe32f5
     }
 }